--- conflicted
+++ resolved
@@ -21,13 +21,8 @@
           <NuxtLink
             class="rounded-xl bg-gray-800 shadow-md text-white text-lg text-center p-3 block justify-evenly hover:bg-gray-900"
             to="/checkout/">
-<<<<<<< HEAD
-            <span class="mx-2">Checkout</span>
+            <span class="mx-2">{{ $t('messages.shop.checkout') }}</span>
             <span v-html="cart.total" />
-=======
-            <span class="mx-2">{{ $t('messages.shop.checkout') }}</span>
-            <span>{{ cart.total }}</span>
->>>>>>> a48c6924
           </NuxtLink>
         </div>
       </template>
