--- conflicted
+++ resolved
@@ -9,13 +9,9 @@
   const isShowingCart = useState<boolean>('isShowingCart', () => false);
   const isUpdatingCart = useState<boolean>('isUpdatingCart', () => false);
   const isUpdatingCoupon = useState<boolean>('isUpdatingCoupon', () => false);
-<<<<<<< HEAD
-  const paymentGateways = useState<PaymentGateway[]>('paymentGateways', () => []);
-  const runtimeConfig = useRuntimeConfig();
-=======
   const paymentGateways = useState<PaymentGateways>('paymentGateways', () => null);
   const { logGQLError } = useHelpers();
->>>>>>> eda63b69
+  const runtimeConfig = useRuntimeConfig();
 
   // Refesh the cart from the server
   async function refreshCart() {
