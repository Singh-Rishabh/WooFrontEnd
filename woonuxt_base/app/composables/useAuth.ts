<<<<<<< HEAD
import { GqlLogin, GqlLogout, GqlRegisterCustomer, GqlResetPasswordEmail, GqlGetOrders,  } from '#gql';
import type { RegisterCustomerInput, CreateAccountInput, LoginInput } from '#gql';
=======
import type { RegisterCustomerInput, CreateAccountInput, ResetPasswordKeyMutationVariables, ResetPasswordEmailMutationVariables } from '#gql';
>>>>>>> 6d7cf195

export const useAuth = () => {
  const { refreshCart } = useCart();
  const { logGQLError, clearAllCookies } = useHelpers();
  const router = useRouter();

  const customer = useState<Customer>('customer', () => ({ billing: {}, shipping: {} }));
  const viewer = useState<Viewer | null>('viewer', () => null);
  const isPending = useState<boolean>('isPending', () => false);
  const orders = useState<Order[] | null>('orders', () => null);
  const downloads = useState<DownloadableItem[] | null>('downloads', () => null);
  const loginClients = useState<LoginClients | null>('loginClients', () => null);

  // Log in the user
  const loginUser = async (credentials: CreateAccountInput): Promise<{ success: boolean; error: any }> => {
    isPending.value = true;

    try {
      const { login } = await GqlLogin(credentials);
<<<<<<< HEAD

      if (login?.authToken !== null) {
=======
      if (login?.user && login?.authToken) {
        useGqlToken(login.authToken);
>>>>>>> 6d7cf195
        await refreshCart();
      }

      isPending.value = false;
      return {
        success: true,
        error: null,
      };
    } catch (error: any) {
      logGQLError(error);
      isPending.value = false;

      return {
        success: false,
        error: error?.gqlErrors?.[0]?.message,
      };
    }
  };

  const loginWithProvider = async (state: string, code: string, provider: any): Promise<{ success: boolean; error: any }> => {
    isPending.value = true;

    try {
      const input: LoginInput = { oauthResponse: { state, code }, provider }
      const response = await GqlLoginWithProvider({ input });

      if (response.login?.authToken) {
        const { viewer } = await refreshCart();
        if (viewer === null) {
          return {
            success: false,
            error:
              'Your credentials are correct, but there was an error logging in. This is most likely due to an SSL error. Please try again later. If the problem persists, please contact support.',
          };
        }
      }

      return {
        success: true,
        error: null,
      };
    } catch (error: any) {
      logGQLError(error);

      return {
        success: false,
        error: error?.gqlErrors?.[0]?.message,
      };
    } finally {
      isPending.value = false;
    }
  };

  // Log out the user
  const logoutUser = async (): Promise<{ success: boolean; error: any }> => {
    isPending.value = true;
    try {
      const { logout } = await GqlLogout();
      if (logout) {
        await refreshCart();
        clearAllCookies();
        customer.value = { billing: {}, shipping: {} };
      }
      return { success: true, error: null };
    } catch (error: any) {
      logGQLError(error);
      return { success: false, error };
    } finally {
      updateViewer(null);
      if (router.currentRoute.value.path === '/my-account' && viewer.value === null) {
        router.push('/my-account');
      } else {
        router.push('/');
      }
    }
  };

  const registerUser = async (userInfo: RegisterCustomerInput): Promise<{ success: boolean; error: any }> => {
    isPending.value = true;
    try {
      await GqlRegisterCustomer({ input: userInfo });
      return { success: true, error: null };
    } catch (error: any) {
      logGQLError(error);
      const gqlError = error?.gqlErrors?.[0];
      isPending.value = false;
      return { success: false, error: gqlError?.message };
    }
  };

  // Update the user state
  const updateCustomer = (payload: Customer): void => {
    const sessionToken = payload?.sessionToken;
    if (sessionToken) {
      useGqlHeaders({ 'woocommerce-session': `Session ${sessionToken}` });
      const newToken = useCookie('woocommerce-session');
      newToken.value = sessionToken;
    }
    customer.value = payload;
    isPending.value = false;
  };

  const updateViewer = (payload: Viewer | null): void => {
    viewer.value = payload;
    isPending.value = false;
  };

  const sendResetPasswordEmail = async ({ username }: ResetPasswordEmailMutationVariables): Promise<{ success: boolean; error: any }> => {
    try {
      isPending.value = true;
      const { sendPasswordResetEmail } = await GqlResetPasswordEmail({ username });
      if (sendPasswordResetEmail?.success) {
        isPending.value = false;
        return { success: true, error: null };
      }
      return { success: false, error: 'There was an error sending the reset password email. Please try again later.' };
    } catch (error: any) {
      logGQLError(error);
      isPending.value = false;
      const gqlError = error?.gqlErrors?.[0];
      return { success: false, error: gqlError?.message };
    }
  };

  const resetPasswordWithKey = async ({ key, login, password }: ResetPasswordKeyMutationVariables): Promise<{ success: boolean; error: any }> => {
    try {
      isPending.value = true;
      const { resetUserPassword } = await GqlResetPasswordKey({ key, login, password });
      const wasPasswordReset = Boolean(resetUserPassword?.user?.id);
      if (wasPasswordReset) {
        isPending.value = false;
        return { success: true, error: null };
      }
      return { success: false, error: 'There was an error resetting the password. Please try again later.' };
    } catch (error: any) {
      isPending.value = false;
      const gqlError = error?.gqlErrors?.[0];
      return { success: false, error: gqlError?.message };
    }
  };

  const getOrders = async (): Promise<{ success: boolean; error: any }> => {
    try {
      const { customer } = await GqlGetOrders();
      if (customer) {
        orders.value = customer.orders?.nodes ?? [];
        return { success: true, error: null };
      }
      return { success: false, error: 'There was an error getting your orders. Please try again later.' };
    } catch (error: any) {
      logGQLError(error);
      const gqlError = error?.gqlErrors?.[0];
      return { success: false, error: gqlError?.message };
    }
  };

  const getDownloads = async (): Promise<{ success: boolean; error: any }> => {
    try {
      const { customer } = await GqlGetDownloads();
      if (customer) {
        downloads.value = customer.downloadableItems?.nodes ?? [];
        return { success: true, error: null };
      }
      return { success: false, error: 'There was an error getting your downloads. Please try again later.' };
    } catch (error: any) {
      logGQLError(error);
      const gqlError = error?.gqlErrors?.[0];
      return { success: false, error: gqlError?.message };
    }
  };

  const getLoginClients = async () => {
    try {
      const response = await GqlGetLoginClients();
      if (response.loginClients) {
        loginClients.value = response.loginClients;
        return { success: true, error: null };
      }
      return { success: false, error: 'There was an error getting your OAuth clients. Please try again later.' };
    } catch (error: any) {
      logGQLError(error);
      const gqlError = error?.gqlErrors?.[0];
      return { success: false, error: gqlError?.message };
    }
  };

  const avatar = computed(() => viewer.value?.avatar?.url ?? null);
  const wishlistLink = computed<string>(() => (viewer.value ? '/my-account?tab=wishlist' : '/wishlist'));

  return {
    viewer,
    customer,
    isPending,
    orders,
    downloads,
    avatar,
    wishlistLink,
    loginUser,
    loginClients,
    loginWithProvider,
    updateCustomer,
    updateViewer,
    logoutUser,
    registerUser,
    sendResetPasswordEmail,
    resetPasswordWithKey,
    getOrders,
    getDownloads,
    getLoginClients,
  };
};<|MERGE_RESOLUTION|>--- conflicted
+++ resolved
@@ -1,9 +1,4 @@
-<<<<<<< HEAD
-import { GqlLogin, GqlLogout, GqlRegisterCustomer, GqlResetPasswordEmail, GqlGetOrders,  } from '#gql';
-import type { RegisterCustomerInput, CreateAccountInput, LoginInput } from '#gql';
-=======
 import type { RegisterCustomerInput, CreateAccountInput, ResetPasswordKeyMutationVariables, ResetPasswordEmailMutationVariables } from '#gql';
->>>>>>> 6d7cf195
 
 export const useAuth = () => {
   const { refreshCart } = useCart();
@@ -23,13 +18,8 @@
 
     try {
       const { login } = await GqlLogin(credentials);
-<<<<<<< HEAD
-
-      if (login?.authToken !== null) {
-=======
       if (login?.user && login?.authToken) {
         useGqlToken(login.authToken);
->>>>>>> 6d7cf195
         await refreshCart();
       }
 
